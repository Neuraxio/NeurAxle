--- conflicted
+++ resolved
@@ -1,11 +1,8 @@
 import numpy as np
 import pytest
 
-<<<<<<< HEAD
-from neuraxle.base import AssertExpectedOutputIsNoneStep
-=======
+
 from neuraxle.base import AssertExpectedOutputIsNone
->>>>>>> 9941cdfa
 from neuraxle.pipeline import Pipeline
 
 
@@ -13,11 +10,7 @@
     data_inputs = np.array([0, 1, 2, 3, 4, 5, 6, 7, 8, 9, 10])
     expected_outputs = data_inputs * 2
 
-<<<<<<< HEAD
-    p = Pipeline([AssertExpectedOutputIsNoneStep()])
-=======
     p = Pipeline([AssertExpectedOutputIsNone()])
->>>>>>> 9941cdfa
 
     with pytest.raises(AssertionError) as error_info:
         p.fit_transform(data_inputs, expected_outputs)
@@ -27,9 +20,5 @@
     data_inputs = np.array([0, 1, 2, 3, 4, 5, 6, 7, 8, 9, 10])
     expected_outputs = None
 
-<<<<<<< HEAD
-    p = Pipeline([AssertExpectedOutputIsNoneStep()])
-=======
     p = Pipeline([AssertExpectedOutputIsNone()])
->>>>>>> 9941cdfa
     p.fit_transform(data_inputs, expected_outputs)